--- conflicted
+++ resolved
@@ -11,8 +11,11 @@
     @State private var selectedTrackIndex: Int = 0
     @State private var segments: [GPXTrackSegment] = []
     @State private var waypointsVisible: Bool = true
-<<<<<<< HEAD
     @State private var documentTitle: String = "GPX Explorer"
+    @State private var selectedWaypointIndex: Int = -1 // -1 indicates no selection
+    @State private var selectedWaypointCoordinate: CLLocationCoordinate2D? = nil
+    @State private var triggerSpanView: Bool = false
+    @State private var isElevationOverlayVisible: Bool = false
         
     private func updateDocumentTitle() {
         // Update title based on the GPX filename
@@ -24,14 +27,7 @@
             documentTitle = "GPX Explorer"
         }
     }
-    
-=======
-    @State private var selectedWaypointIndex: Int = -1 // -1 indicates no selection
-    @State private var selectedWaypointCoordinate: CLLocationCoordinate2D? = nil
-    @State private var triggerSpanView: Bool = false
-    @State private var isElevationOverlayVisible: Bool = false
->>>>>>> db8e3e12
-    
+
     private func updateFromDocument() {
         segments = document.trackSegments
         if visibleSegments.count != segments.count {
